#!/usr/bin/env python3
#
#    This file is part of Leela Zero.
#    Copyright (C) 2017 Gian-Carlo Pascutto
#
#    Leela Zero is free software: you can redistribute it and/or modify
#    it under the terms of the GNU General Public License as published by
#    the Free Software Foundation, either version 3 of the License, or
#    (at your option) any later version.
#
#    Leela Zero is distributed in the hope that it will be useful,
#    but WITHOUT ANY WARRANTY; without even the implied warranty of
#    MERCHANTABILITY or FITNESS FOR A PARTICULAR PURPOSE.  See the
#    GNU General Public License for more details.
#
#    You should have received a copy of the GNU General Public License
#    along with Leela Zero.  If not, see <http://www.gnu.org/licenses/>.

import os
import numpy as np
import time
import tensorflow as tf

def weight_variable(shape):
    """Xavier initialization"""
    stddev = np.sqrt(2.0 / (sum(shape)))
    initial = tf.truncated_normal(shape, stddev=stddev)
    return tf.Variable(initial)

# Bias weights for layers not followed by BatchNorm
def bias_variable(shape):
    initial = tf.constant(0.0, shape=shape)
    return tf.Variable(initial)

# No point in learning bias weights as they are cancelled
# out by the BatchNorm layers's mean adjustment.
def bn_bias_variable(shape):
    initial = tf.constant(0.0, shape=shape)
    return tf.Variable(initial, trainable=False)

def conv2d(x, W):
    return tf.nn.conv2d(x, W, data_format='NCHW',
                        strides=[1, 1, 1, 1], padding='SAME')

class TFProcess:
    def __init__(self, next_train_batch, next_test_batch=None, num_eval = 10):
        #from tensorflow.python.client import device_lib
        #print(device_lib.list_local_devices())

        gpu_options = tf.GPUOptions(per_process_gpu_memory_fraction=0.75)
        config = tf.ConfigProto(gpu_options=gpu_options)
        self.session = tf.Session(config=config)
        self.num_eval = num_eval

        # For exporting
        self.weights = []

        # TF variables
        self.next_train_batch = next_train_batch
        self.next_test_batch = next_test_batch if next_test_batch else next_train_batch
        self.global_step = tf.Variable(0, name='global_step', trainable=False)
        self.x = next_train_batch[0]  # tf.placeholder(tf.float32, [None, 120, 8 * 8])
        self.y_ = next_train_batch[1] # tf.placeholder(tf.float32, [None, 1924])
        self.z_ = next_train_batch[2] # tf.placeholder(tf.float32, [None, 1])
        self.training = tf.placeholder(tf.bool)
        self.batch_norm_count = 0
        self.y_conv, self.z_conv = self.construct_net(self.x)

        # Calculate loss on policy head
        cross_entropy = \
            tf.nn.softmax_cross_entropy_with_logits(labels=self.y_,
                                                    logits=self.y_conv)
        self.policy_loss = tf.reduce_mean(cross_entropy)

        # Loss on value head
        self.mse_loss = \
            tf.reduce_mean(tf.squared_difference(self.z_, self.z_conv))

        # Regularizer
        regularizer = tf.contrib.layers.l2_regularizer(scale=0.0001)
        reg_variables = tf.trainable_variables()
        self.reg_term = \
            tf.contrib.layers.apply_regularization(regularizer, reg_variables)

        loss = 1.0 * self.policy_loss + 0.01 * self.mse_loss + self.reg_term

        opt_op = tf.train.MomentumOptimizer(
            learning_rate=0.05, momentum=0.9, use_nesterov=True)

        self.update_ops = tf.get_collection(tf.GraphKeys.UPDATE_OPS)
        with tf.control_dependencies(self.update_ops):
            self.train_op = \
                opt_op.minimize(loss, global_step=self.global_step)

        correct_prediction = \
            tf.equal(tf.argmax(self.y_conv, 1), tf.argmax(self.y_, 1))
        correct_prediction = tf.cast(correct_prediction, tf.float32)
        self.accuracy = tf.reduce_mean(correct_prediction)

        self.avg_policy_loss = None
        self.avg_mse_loss = None
        self.avg_reg_term = None
        self.time_start = None

        # Summary part
        self.test_writer = tf.summary.FileWriter(
            os.path.join(os.getcwd(), "leelalogs/test"), self.session.graph)
        self.train_writer = tf.summary.FileWriter(
            os.path.join(os.getcwd(), "leelalogs/train"), self.session.graph)

        self.init = tf.global_variables_initializer()
        self.saver = tf.train.Saver()

        self.session.run(self.init)

    def replace_weights(self, new_weights):
        for e, weights in enumerate(self.weights):
            # Keyed batchnorm weights
            if isinstance(weights, str):
                work_weights = tf.get_default_graph().get_tensor_by_name(weights)
                new_weight = tf.constant(new_weights[e])
                self.session.run(tf.assign(work_weights, new_weight))
            elif weights.shape.ndims == 4:
                # Convolution weights need a transpose
                #
                # TF (kYXInputOutput)
                # [filter_height, filter_width, in_channels, out_channels]
                #
                # Leela/cuDNN/Caffe (kOutputInputYX)
                # [output, input, filter_size, filter_size]
                s = weights.shape.as_list()
                shape = [s[i] for i in [3, 2, 0, 1]]
                new_weight = tf.constant(new_weights[e], shape=shape)
                self.session.run(weights.assign(tf.transpose(new_weight, [2, 3, 1, 0])))
            elif weights.shape.ndims == 2:
                # Fully connected layers are [in, out] in TF
                #
                # [out, in] in Leela
                #
                s = weights.shape.as_list()
                shape = [s[i] for i in [1, 0]]
                new_weight = tf.constant(new_weights[e], shape=shape)
                self.session.run(weights.assign(tf.transpose(new_weight, [1, 0])))
            else:
                # Biases, batchnorm etc
                new_weight = tf.constant(new_weights[e], shape=weights.shape)
                self.session.run(weights.assign(new_weight))
        #This should result in identical file to the starting one
        #self.save_leelaz_weights('restored.txt')

    def restore(self, file):
        print("Restoring from {0}".format(file))
        self.saver.restore(self.session, file)

    def process(self, batch_size):
        # Run training for this batch
        policy_loss, mse_loss, reg_term, _, _ = self.session.run(
            [self.policy_loss, self.mse_loss, self.reg_term, self.train_op,
                self.next_train_batch],
            feed_dict={self.training: True})
        steps = tf.train.global_step(self.session, self.global_step)
        # Keep running averages
        # XXX: use built-in support like tf.moving_average_variables?
        # Google's paper scales MSE by 1/4 to a [0, 1] range, so do the same to
        # get comparable values.
        mse_loss = mse_loss / 4.0
        decay = 0.999
        if self.avg_policy_loss:
            self.avg_policy_loss = decay * self.avg_policy_loss + (1 - decay) * policy_loss
        else:
            self.avg_policy_loss = policy_loss
        if self.avg_mse_loss:
            self.avg_mse_loss = decay * self.avg_mse_loss + (1 - decay) * mse_loss
        else:
            self.avg_mse_loss = mse_loss
        if self.avg_reg_term:
            self.avg_reg_term = decay * self.avg_reg_term + (1 - decay) * reg_term
        else:
            self.avg_reg_term = reg_term
        if steps % 100 == 0:
            time_end = time.time()
            speed = 0
            if self.time_start:
                elapsed = time_end - self.time_start
                speed = batch_size * (100.0 / elapsed)
            print("step {}, policy loss={:g} mse={:g} reg={:g} ({:g} pos/s)".format(
                steps, self.avg_policy_loss, self.avg_mse_loss, self.avg_reg_term, speed))
            train_summaries = tf.Summary(value=[
                tf.Summary.Value(tag="Policy Loss", simple_value=self.avg_policy_loss),
                tf.Summary.Value(tag="MSE Loss", simple_value=self.avg_mse_loss)])
            self.train_writer.add_summary(train_summaries, steps)
            self.time_start = time_end
        # Ideally this would use a seperate dataset and so on...
        if steps % 2000 == 0:
            sum_accuracy = 0
            sum_mse = 0
<<<<<<< HEAD
            for _ in range(0, self.num_eval):
=======
            num_evals = 15
            for _ in range(0, num_evals):
>>>>>>> e0b7d869
                train_accuracy, train_mse, _ = self.session.run(
                    [self.accuracy, self.mse_loss, self.next_test_batch],
                    feed_dict={self.training: False})
                sum_accuracy += train_accuracy
                sum_mse += train_mse
<<<<<<< HEAD
            sum_accuracy /= self.num_eval 
            # Additionally rescale to [0, 1] so divide by 4
            sum_mse /= (4.0 * self.num_eval)
=======
            sum_accuracy /= num_evals
            # Additionally rescale to [0, 1] so divide by 4
            sum_mse /= (4.0 * num_evals)
>>>>>>> e0b7d869
            test_summaries = tf.Summary(value=[
                tf.Summary.Value(tag="Accuracy", simple_value=sum_accuracy),
                tf.Summary.Value(tag="MSE Loss", simple_value=sum_mse)])
            self.test_writer.add_summary(test_summaries, steps)
            print("step {}, training accuracy={:g}%, mse={:g}".format(
                steps, sum_accuracy*100.0, sum_mse))
            path = os.path.join(os.getcwd(), "leelaz-model")
            save_path = self.saver.save(self.session, path, global_step=steps)
            print("Model saved in file: {}".format(save_path))
            leela_path = path + "-" + str(steps) + ".txt"
            self.save_leelaz_weights(leela_path)
            print("Leela weights saved to {}".format(leela_path))

    def save_leelaz_weights(self, filename):
        with open(filename, "w") as file:
            # Version tag
            file.write("1")
            for weights in self.weights:
                # Newline unless last line (single bias)
                file.write("\n")
                work_weights = None
                # Keyed batchnorm weights
                if isinstance(weights, str):
                    work_weights = tf.get_default_graph().get_tensor_by_name(weights)
                elif weights.shape.ndims == 4:
                    # Convolution weights need a transpose
                    #
                    # TF (kYXInputOutput)
                    # [filter_height, filter_width, in_channels, out_channels]
                    #
                    # Leela/cuDNN/Caffe (kOutputInputYX)
                    # [output, input, filter_size, filter_size]
                    work_weights = tf.transpose(weights, [3, 2, 0, 1])
                elif weights.shape.ndims == 2:
                    # Fully connected layers are [in, out] in TF
                    #
                    # [out, in] in Leela
                    #
                    work_weights = tf.transpose(weights, [1, 0])
                else:
                    # Biases, batchnorm etc
                    work_weights = weights
                nparray = work_weights.eval(session=self.session)
                wt_str = [str(wt) for wt in np.ravel(nparray)]
                file.write(" ".join(wt_str))

    def inference(self, input_data):
        # Run one inference step on the given inputs
        data = np.reshape(input_data, (-1, 120, 8*8))
        np.set_printoptions(threshold=np.nan)
        print('input', data)
        output = tf.get_default_graph().get_tensor_by_name('value_head:0')
        v = self.session.run(output, feed_dict={self.x:data, self.training:False})
        print('value_head', (1.0+v[0])/2.0)
        output = tf.get_default_graph().get_tensor_by_name('policy_head:0')
        v = self.session.run(output, feed_dict={self.x:data, self.training:False})
        def softmax(x):
            """Compute softmax values for each sets of scores in x."""
            e_x = np.exp(x - np.max(x))
            return e_x / e_x.sum()
        print('policy_head', softmax(v))
        #output = tf.get_default_graph().get_tensor_by_name('input_conv:0')
        #v = self.session.run(output, feed_dict={self.x:data, self.training:False})
        #print('input_conv', v)

    def get_batchnorm_key(self):
        result = "bn" + str(self.batch_norm_count)
        self.batch_norm_count += 1
        return result

    def conv_block(self, inputs, filter_size, input_channels, output_channels, name=None):
        W_conv = weight_variable([filter_size, filter_size,
                                  input_channels, output_channels])
        b_conv = bn_bias_variable([output_channels])
        self.weights.append(W_conv)
        self.weights.append(b_conv)
        # The weights are internal to the batchnorm layer, so apply
        # a unique scope that we can store, and use to look them back up
        # later on.
        weight_key = self.get_batchnorm_key()
        self.weights.append(weight_key + "/batch_normalization/moving_mean:0")
        self.weights.append(weight_key + "/batch_normalization/moving_variance:0")

        with tf.variable_scope(weight_key):
            h_bn = \
                tf.layers.batch_normalization(
                    conv2d(inputs, W_conv),
                    epsilon=1e-5, axis=1, fused=True,
                    center=False, scale=False,
                    training=self.training)
        h_conv = tf.nn.relu(h_bn, name=name)
        return h_conv

    def residual_block(self, inputs, channels):
        # First convnet
        orig = tf.identity(inputs)
        W_conv_1 = weight_variable([3, 3, channels, channels])
        b_conv_1 = bn_bias_variable([channels])
        self.weights.append(W_conv_1)
        self.weights.append(b_conv_1)
        weight_key_1 = self.get_batchnorm_key()
        self.weights.append(weight_key_1 + "/batch_normalization/moving_mean:0")
        self.weights.append(weight_key_1 + "/batch_normalization/moving_variance:0")

        # Second convnet
        W_conv_2 = weight_variable([3, 3, channels, channels])
        b_conv_2 = bn_bias_variable([channels])
        self.weights.append(W_conv_2)
        self.weights.append(b_conv_2)
        weight_key_2 = self.get_batchnorm_key()
        self.weights.append(weight_key_2 + "/batch_normalization/moving_mean:0")
        self.weights.append(weight_key_2 + "/batch_normalization/moving_variance:0")

        with tf.variable_scope(weight_key_1):
            h_bn1 = \
                tf.layers.batch_normalization(
                    conv2d(inputs, W_conv_1),
                    epsilon=1e-5, axis=1, fused=True,
                    center=False, scale=False,
                    training=self.training)
        h_out_1 = tf.nn.relu(h_bn1)
        with tf.variable_scope(weight_key_2):
            h_bn2 = \
                tf.layers.batch_normalization(
                    conv2d(h_out_1, W_conv_2),
                    epsilon=1e-5, axis=1, fused=True,
                    center=False, scale=False,
                    training=self.training)
        h_out_2 = tf.nn.relu(tf.add(h_bn2, orig))
        return h_out_2

    def construct_net(self, planes):
        # Network structure
        RESIDUAL_FILTERS = 64
        RESIDUAL_BLOCKS = 5

        # NCHW format
        # batch, 120 input channels, 8 x 8
        x_planes = tf.reshape(planes, [-1, 120, 8, 8])

        # Input convolution
        flow = self.conv_block(x_planes, filter_size=3,
                               input_channels=120,
                               output_channels=RESIDUAL_FILTERS,
                               name='input_conv')
        # Residual tower
        for _ in range(0, RESIDUAL_BLOCKS):
            flow = self.residual_block(flow, RESIDUAL_FILTERS)

        # Policy head
        conv_pol = self.conv_block(flow, filter_size=1,
                                   input_channels=RESIDUAL_FILTERS,
                                   output_channels=2)
        h_conv_pol_flat = tf.reshape(conv_pol, [-1, 2*8*8])
        W_fc1 = weight_variable([2*8*8, 1924])
        b_fc1 = bias_variable([1924])
        self.weights.append(W_fc1)
        self.weights.append(b_fc1)
        h_fc1 = tf.add(tf.matmul(h_conv_pol_flat, W_fc1), b_fc1, name='policy_head')

        # Value head
        conv_val = self.conv_block(flow, filter_size=1,
                                   input_channels=RESIDUAL_FILTERS,
                                   output_channels=1)
        h_conv_val_flat = tf.reshape(conv_val, [-1, 8*8])
        W_fc2 = weight_variable([8 * 8, 256])
        b_fc2 = bias_variable([256])
        self.weights.append(W_fc2)
        self.weights.append(b_fc2)
        h_fc2 = tf.nn.relu(tf.add(tf.matmul(h_conv_val_flat, W_fc2), b_fc2))
        W_fc3 = weight_variable([256, 1])
        b_fc3 = bias_variable([1])
        self.weights.append(W_fc3)
        self.weights.append(b_fc3)
        h_fc3 = tf.nn.tanh(tf.add(tf.matmul(h_fc2, W_fc3), b_fc3), name='value_head')

        return h_fc1, h_fc3<|MERGE_RESOLUTION|>--- conflicted
+++ resolved
@@ -82,7 +82,7 @@
         self.reg_term = \
             tf.contrib.layers.apply_regularization(regularizer, reg_variables)
 
-        loss = 1.0 * self.policy_loss + 0.01 * self.mse_loss + self.reg_term
+        loss = 1.0 * self.policy_loss + 1.0 * self.mse_loss + self.reg_term
 
         opt_op = tf.train.MomentumOptimizer(
             learning_rate=0.05, momentum=0.9, use_nesterov=True)
@@ -194,26 +194,15 @@
         if steps % 2000 == 0:
             sum_accuracy = 0
             sum_mse = 0
-<<<<<<< HEAD
             for _ in range(0, self.num_eval):
-=======
-            num_evals = 15
-            for _ in range(0, num_evals):
->>>>>>> e0b7d869
                 train_accuracy, train_mse, _ = self.session.run(
                     [self.accuracy, self.mse_loss, self.next_test_batch],
                     feed_dict={self.training: False})
                 sum_accuracy += train_accuracy
                 sum_mse += train_mse
-<<<<<<< HEAD
             sum_accuracy /= self.num_eval 
             # Additionally rescale to [0, 1] so divide by 4
             sum_mse /= (4.0 * self.num_eval)
-=======
-            sum_accuracy /= num_evals
-            # Additionally rescale to [0, 1] so divide by 4
-            sum_mse /= (4.0 * num_evals)
->>>>>>> e0b7d869
             test_summaries = tf.Summary(value=[
                 tf.Summary.Value(tag="Accuracy", simple_value=sum_accuracy),
                 tf.Summary.Value(tag="MSE Loss", simple_value=sum_mse)])
