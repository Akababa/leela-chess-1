/*
    This file is part of Leela Zero.
    Copyright (C) 2017 Gian-Carlo Pascutto

    Leela Zero is free software: you can redistribute it and/or modify
    it under the terms of the GNU General Public License as published by
    the Free Software Foundation, either version 3 of the License, or
    (at your option) any later version.

    Leela Zero is distributed in the hope that it will be useful,
    but WITHOUT ANY WARRANTY; without even the implied warranty of
    MERCHANTABILITY or FITNESS FOR A PARTICULAR PURPOSE.  See the
    GNU General Public License for more details.

    You should have received a copy of the GNU General Public License
    along with Leela Zero.  If not, see <http://www.gnu.org/licenses/>.
*/

#include "config.h"

#include <assert.h>
#include <limits.h>
#include <cmath>
#include <vector>
#include <utility>
#include <thread>
#include <algorithm>
#include <type_traits>
#include <boost/range/adaptor/reversed.hpp>

#include "Position.h"
#include "Movegen.h"
#include "UCI.h"
#include "UCTSearch.h"
#include "Random.h"
#include "Parameters.h"
#include "Utils.h"
#include "Network.h"
#include "Training.h"
#include "Types.h"
#include "TimeMan.h"
#ifdef USE_OPENCL
#include "OpenCL.h"
#endif

using namespace Utils;

LimitsType Limits;

UCTSearch::UCTSearch(BoardHistory&& bh)
    : bh_(std::move(bh)) {
    set_playout_limit(cfg_max_playouts);
    set_visit_limit(cfg_max_visits);
    m_root = std::make_unique<UCTNode>(MOVE_NONE, 0.0f, 0.5f);
}

void UCTSearch::set_quiet(bool quiet) {
    quiet_ = quiet;
}

SearchResult UCTSearch::play_simulation(BoardHistory& bh, UCTNode* const node) {
    const auto& cur = bh.cur();
    const auto color = cur.side_to_move();

    auto result = SearchResult{};

    node->virtual_loss();

    if (!node->has_children()) {
        bool drawn = cur.is_draw();
        if (drawn || !MoveList<LEGAL>(cur).size()) {
            float score = (drawn || !cur.checkers()) ? 0.0 : (color == Color::WHITE ? -1.0 : 1.0);
            result = SearchResult::from_score(score);
        } else if (m_nodes < MAX_TREE_SIZE) {
            float eval;
            auto success = node->create_children(m_nodes, bh, eval);
            if (success) {
                result = SearchResult::from_eval(eval);
            }
        }
    }

    if (node->has_children() && !result.valid()) {
        auto next = node->uct_select_child(color, node == m_root.get());
        auto move = next->get_move();
        bh.do_move(move);
        result = play_simulation(bh, next);
    }

    if (result.valid()) {
        node->update(result.eval());
    }
    node->virtual_loss_undo();

    return result;
}

void UCTSearch::dump_stats(BoardHistory& state, UCTNode& parent) {
    if (cfg_quiet || !parent.has_children()) {
        return;
    }
    myprintf("\n");

    const Color color = state.cur().side_to_move();

    // sort children, put best move on top
    m_root->sort_root_children(color);

    if (parent.get_first_child()->first_visit()) {
        return;
    }

    auto root_temperature = 1.0f;
    auto normfactor = float(m_root->get_first_child()->get_visits());
    auto accum = 0.0f;
    if (cfg_randomize) {
        if (cfg_root_temp_decay > 0) {
            root_temperature = get_root_temperature();
        }
        for (const auto& node : boost::adaptors::reverse(parent.get_children())) {
            accum += std::pow(node->get_visits()/normfactor,1/root_temperature);
        }
    }

    // Reverse sort because GUIs typically will reverse it again.
    for (const auto& node : boost::adaptors::reverse(parent.get_children())) {
        std::string tmp = state.cur().move_to_san(node->get_move());
        std::string pvstring(tmp);
        std::string moveprob(10, '\0');

        auto move_probability = 0.0f;
        if (cfg_randomize) {
            move_probability = std::pow(node->get_visits()/normfactor,1/root_temperature)/accum*100.0f;
            if (move_probability > 0.01f) {
                std::snprintf(&moveprob[0], moveprob.size(), "(%6.2f%%)", move_probability);
            } else if (move_probability > 0.00001f) {
                std::snprintf(&moveprob[0], moveprob.size(), "%s", "(> 0.00%)");
            } else {
                std::snprintf(&moveprob[0], moveprob.size(), "%s", "(  0.00%)");
            }
        } else {
            auto needed = std::snprintf(&moveprob[0], moveprob.size(), "%s", " ");
            moveprob.resize(needed+1);
        }
        myprintf_so("info string %5s -> %7d %s (V: %5.2f%%) (N: %5.2f%%) PV: ",
                tmp.c_str(),
                node->get_visits(),
                moveprob.c_str(),
                node->get_eval(color)*100.0f,
                node->get_score() * 100.0f);

        StateInfo si;
        state.cur().do_move(node->get_move(), si);
        pvstring += " " + get_pv(state, *node);
        state.cur().undo_move(node->get_move());

        myprintf_so("%s\n", pvstring.c_str());
    }
    myprintf("\n");
}

float UCTSearch::get_root_temperature() {
    auto adjusted_ply = 1.0f + (bh_.cur().game_ply()+1.0f) * cfg_root_temp_decay / 50.0f;
    auto root_temp = 1.0f / (1.0f + std::log(adjusted_ply));
    if (root_temp < 0.05f) {
        root_temp = 0.05f;
    }
    return root_temp;
}

Move UCTSearch::get_best_move() {
    Color color = bh_.cur().side_to_move();

    // Make sure best is first
    m_root->sort_root_children(color);

    // Check whether to randomize the best move proportional
    // to the (exponentiated) visit counts.
   
    if (cfg_randomize) {
        auto root_temperature = 1.0f;
        // If a temperature decay schedule is set, calculate root temperature from
        // ply count and decay constant. Set default value for too small root temperature. 
        if (cfg_root_temp_decay > 0) {
            root_temperature = get_root_temperature();
            myprintf("Game ply: %d, root temperature: %5.2f \n",bh_.cur().game_ply()+1, root_temperature);
        } 
        m_root->randomize_first_proportionally(root_temperature);
    }

    Move bestmove = m_root->get_first_child()->get_move();

    // do we have statistics on the moves?
    if (m_root->get_first_child()->first_visit()) {
        return bestmove;
    }

    // should we consider resigning?
    /*
       float bestscore = m_root->get_first_child()->get_eval(color);
       int visits = m_root->get_visits();
    // bad score and visited enough
    if (bestscore < ((float)cfg_resignpct / 100.0f)
        && visits > 500
        && m_rootstate.game_ply() > cfg_min_resign_moves) { //--set cfg_min_resign_moves very high to forbid resigning...?
        myprintf("Score looks bad. Resigning.\n");
        bestmove = MOVE_NONE; //--i guess MOVE_NONE will mean resign.
    }
    */

    return bestmove;
}

std::string UCTSearch::get_pv(BoardHistory& state, UCTNode& parent) {
    if (!parent.has_children()) {
        return std::string();
    }

    auto& best_child = parent.get_best_root_child(state.cur().side_to_move());
    auto best_move = best_child.get_move();
    auto res = state.cur().move_to_san(best_move);

    StateInfo st;
    state.cur().do_move(best_move, st);

    auto next = get_pv(state, best_child);
    if (!next.empty()) {
        res.append(" ").append(next);
    }
    state.cur().undo_move(best_move);
    return res;
}

void UCTSearch::dump_analysis(int64_t elapsed, bool force_output) {
    if (cfg_quiet && !force_output) {
        return;
    }

    auto bh = bh_.shallow_clone();
    Color color = bh.cur().side_to_move();

    std::string pvstring = get_pv(bh, *m_root);
    float feval = m_root->get_eval(color);
    float winrate = 100.0f * feval;
    // UCI-like output wants a depth and a cp.
    // convert winrate to a cp estimate ... assume winrate = 1 / (1 + exp(-cp / 91))
    // (91 can be tuned to have an output more or less matching e.g. SF, once both have similar strength)
    int   cp = -91 * log(1 / feval - 1);
    // same for nodes to depth, assume nodes = 1.8 ^ depth.
    int   depth = log(float(m_nodes)) / log(1.8);
    // To report nodes, use visits.
    //   - Only includes expanded nodes.
    //   - Includes nodes carried over from tree reuse.
    auto visits = m_root->get_visits();
    // To report nps, use m_playouts to exclude nodes added by tree reuse,
    // which is similar to a ponder hit. The user will expect to know how
    // fast nodes are being added, not how big the ponder hit was.
    myprintf_so("info depth %d nodes %d nps %0.f score cp %d winrate %5.2f%% time %lld pv %s\n",
             depth, visits, 1000.0 * m_playouts / (elapsed + 1),
             cp, winrate, elapsed, pvstring.c_str());
}

bool UCTSearch::is_running() const {
    return m_run && m_nodes < MAX_TREE_SIZE;
}

int UCTSearch::est_playouts_left() const {
    auto elapsed_millis = now() - m_start_time;
    auto playouts = m_playouts.load();
    if (m_target_time < 0) {
        // No time control, use playouts or visits.
        const auto playouts_left = std::min(m_maxplayouts - playouts,
                                            m_maxvisits - m_root->get_visits());
        return playouts_left;
    } else if (elapsed_millis < 1000 || playouts < 100) {
        // Until we reach 1 second or 100 playouts playout_rate
        // is not reliable, so just return max.
        return MAXINT_DIV2;
    } else {
        const auto playout_rate = 1.0f * playouts / elapsed_millis;
        const auto time_left = m_target_time - elapsed_millis;
        return static_cast<int>(std::ceil(playout_rate * time_left));
    }
}

size_t UCTSearch::prune_noncontenders() {
    auto Nfirst = 0;
    for (const auto& node : m_root->get_children()) {
        Nfirst = std::max(Nfirst, node->get_visits());
    }
    const auto min_required_visits =
        Nfirst - est_playouts_left();
    auto pruned_nodes = size_t{0};
    for (const auto& node : m_root->get_children()) {
        const auto has_enough_visits =
            node->get_visits() >= min_required_visits;
        node->set_active(has_enough_visits);
        if (!has_enough_visits) {
            ++pruned_nodes;
        }
    }

    return pruned_nodes;
}

bool UCTSearch::have_alternate_moves() {
    if (!cfg_timemanage) {
        // When timemanage is off always return true.
        // Even if there is only one legal move, we need to get
        // an accurate winrate for self play training output.
        return true;
    }
    auto pruned = prune_noncontenders();
    if (pruned == m_root->get_children().size() - 1) {
        auto elapsed_millis = now() - m_start_time;
        if (m_target_time > 0) {
            // TODO: Until we are stable revert to always printing.
            // Later we can put back this term if logging is too spammy.
            //     && m_target_time - elapsed_millis > 500
            // So for now the comment below does not apply.
            // TODO: In a timed search we will essentially always exit because
            // TODO: the remaining time is too short to let another move win, so
            // TODO: avoid spamming this message every move. We'll print it if we
            // TODO: save at least half a second.
            //
            myprintf("Time Budgeted %0.2fs Used %0.2fs Saved %0.2fs (%0.f%%)\n",
                m_target_time / 1000.0f,
                elapsed_millis / 1000.0f,
                (m_target_time - elapsed_millis) / 1000.0f,
                100.0f * (m_target_time - elapsed_millis) / m_target_time);
        }
        return false;
    }
    return true;
}


bool UCTSearch::pv_limit_reached() const {
    return m_playouts >= m_maxplayouts
        || m_root->get_visits() >= m_maxvisits;
}

void UCTWorker::operator()() {
    do {
        BoardHistory bh = bh_.shallow_clone();
        auto result = m_search->play_simulation(bh, m_root);
        if (result.valid()) {
            m_search->increment_playouts();
        }
    } while (m_search->is_running() && !m_search->should_halt_search());
}

void UCTSearch::increment_playouts() {
    m_playouts++;
}

Move UCTSearch::think(BoardHistory&& new_bh) {
#ifndef NDEBUG
    auto start_nodes = m_root->count_nodes();
#endif

    uci_stop = false;

    // See if the position is in our previous search tree.
    // If not, construct a new m_root.
    m_root = m_root->find_new_root(m_prevroot_full_key, new_bh);
    if (!m_root) {
        m_root = std::make_unique<UCTNode>(new_bh.cur().get_move(), 0.0f, 0.5f);
    }

    m_playouts = 0;
    m_nodes = m_root->count_nodes();
    // TODO: Both UCI and the next line do shallow_clone.
    // Could optimize this.
    bh_ = new_bh.shallow_clone();
    m_prevroot_full_key = new_bh.cur().full_key();

#ifndef NDEBUG
    myprintf("update_root, %d -> %d expanded nodes (%.1f%% reused)\n",
        start_nodes,
        m_nodes.load(),
        m_nodes > 0 ? 100.0 * m_nodes.load() / start_nodes : 0);
#endif

    // set up timing info

    Time.init(bh_.cur().side_to_move(), bh_.cur().game_ply());
    m_target_time = get_search_time();
    m_start_time = Limits.timeStarted();

    // create a sorted list of legal moves (make sure we
    // play something legal and decent even in time trouble)
    if (!m_root->has_children()) {
        float root_eval;
        m_root->create_children(m_nodes, bh_, root_eval);
        m_root->update(root_eval);
    }
    if (cfg_noise) {
        m_root->dirichlet_noise(0.25f, 0.3f);
    }

    m_run = true;
    int cpus = cfg_num_threads;
    ThreadGroup tg(thread_pool);
    for (int i = 1; i < cpus; i++) {
        tg.add_task(UCTWorker(bh_, this, m_root.get()));
    }

    bool keeprunning = true;
    int last_update = 0;
    do {
        auto currstate = bh_.shallow_clone();
        auto result = play_simulation(currstate, m_root.get());
        if (result.valid()) {
            increment_playouts();
        }

        // assume nodes = 1.8 ^ depth.
        int depth = log(float(m_nodes)) / log(1.8);
        if (depth != last_update) {
            last_update = depth;
            dump_analysis(Time.elapsed(), false);
        }

        // check if we should still search
        keeprunning = is_running();
<<<<<<< HEAD
        keeprunning &= !should_halt_search();
=======
        keeprunning &= !halt_search();
        keeprunning &= have_alternate_moves();
>>>>>>> ca859de5

    } while(keeprunning || Limits.infinite);

    // stop the search
    m_run = false;
    tg.wait_all();
    if (!m_root->has_children()) {
        return MOVE_NONE;
    }

    // reactivate all pruned root children
    for (const auto& node : m_root->get_children()) {
        node->set_active(true);
    }

    // display search info
    dump_stats(bh_, *m_root);
    Training::record(bh_, *m_root);

    int64_t milliseconds_elapsed = now() - m_start_time;
    if (milliseconds_elapsed > 0) {
        dump_analysis(milliseconds_elapsed, true);
    }
    Move bestmove = get_best_move();
    return bestmove;
}

void UCTSearch::ponder() {
    assert(m_playouts == 0);
    assert(m_nodes == 0);

    m_run = true;
    int cpus = cfg_num_threads;
    ThreadGroup tg(thread_pool);
    for (int i = 1; i < cpus; i++) {
        tg.add_task(UCTWorker(bh_, this, m_root.get()));
    }
    do {
        auto bh = bh_.shallow_clone();
        auto result = play_simulation(bh, m_root.get());
        if (result.valid()) {
            increment_playouts();
        }
    } while(!Utils::input_pending() && is_running());

    // stop the search
    m_run = false;
    tg.wait_all();
    // display search info
    myprintf("\n");
    dump_stats(bh_, *m_root);

    myprintf("\n%d visits, %d expanded nodes\n\n", m_root->get_visits(), (int)m_nodes);
}

// Returns the amount of time to use for a turn in milliseconds
int UCTSearch::get_search_time() {
    if (Limits.use_time_management() && !Limits.dynamic_controls_set()){
        return -1;
    }

    auto search_time = Limits.movetime ? Limits.movetime : Time.optimum();
    search_time -= cfg_lagbuffer_ms;
    return search_time;
}

// Used to check if we've run out of time or reached out playout limit
<<<<<<< HEAD
bool UCTSearch::should_halt_search() {
    if (uci_stop) return true;
    return m_target_time < 0 ? pv_limit_reached() : m_target_time - 50 < now() - m_start_time;
=======
bool UCTSearch::halt_search() {
    auto elapsed_millis = now() - m_start_time;
    return m_target_time < 0 ? pv_limit_reached()
        : m_target_time < elapsed_millis;
>>>>>>> ca859de5
}

// Asks the search to stop politely
void UCTSearch::please_stop()
{
    uci_stop = true;
}

void UCTSearch::set_playout_limit(int playouts) {
    static_assert(std::is_convertible<decltype(playouts), decltype(m_maxplayouts)>::value, "Inconsistent types for playout amount.");
    if (playouts == 0) {
        // Divide max by 2 to prevent overflow when multithreading.
        m_maxplayouts = MAXINT_DIV2;
    } else {
        m_maxplayouts = playouts;
    }
}

void UCTSearch::set_visit_limit(int visits) {
    static_assert(std::is_convertible<decltype(visits), decltype(m_maxvisits)>::value, "Inconsistent types for visits amount.");
    if (visits == 0) {
        // Divide max by 2 to prevent overflow when multithreading.
        m_maxvisits = MAXINT_DIV2;
    } else {
        m_maxvisits = visits;
    }
}


<|MERGE_RESOLUTION|>--- conflicted
+++ resolved
@@ -424,13 +424,8 @@
 
         // check if we should still search
         keeprunning = is_running();
-<<<<<<< HEAD
         keeprunning &= !should_halt_search();
-=======
-        keeprunning &= !halt_search();
         keeprunning &= have_alternate_moves();
->>>>>>> ca859de5
-
     } while(keeprunning || Limits.infinite);
 
     // stop the search
@@ -497,16 +492,11 @@
 }
 
 // Used to check if we've run out of time or reached out playout limit
-<<<<<<< HEAD
 bool UCTSearch::should_halt_search() {
     if (uci_stop) return true;
-    return m_target_time < 0 ? pv_limit_reached() : m_target_time - 50 < now() - m_start_time;
-=======
-bool UCTSearch::halt_search() {
     auto elapsed_millis = now() - m_start_time;
     return m_target_time < 0 ? pv_limit_reached()
         : m_target_time < elapsed_millis;
->>>>>>> ca859de5
 }
 
 // Asks the search to stop politely
