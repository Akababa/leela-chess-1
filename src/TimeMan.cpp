
/*
  Stockfish, a UCI chess playing engine derived from Glaurung 2.1
  Copyright (C) 2004-2008 Tord Romstad (Glaurung author)
  Copyright (C) 2008-2015 Marco Costalba, Joona Kiiski, Tord Romstad
  Copyright (C) 2015-2018 Marco Costalba, Joona Kiiski, Gary Linscott, Tord Romstad
  Stockfish is free software: you can redistribute it and/or modify
  it under the terms of the GNU General Public License as published by
  the Free Software Foundation, either version 3 of the License, or
  (at your option) any later version.
  Stockfish is distributed in the hope that it will be useful,
  but WITHOUT ANY WARRANTY; without even the implied warranty of
  MERCHANTABILITY or FITNESS FOR A PARTICULAR PURPOSE.  See the
  GNU General Public License for more details.
  You should have received a copy of the GNU General Public License
  along with this program.  If not, see <http://www.gnu.org/licenses/>.
*/

#include <algorithm>
#include <cfloat>
#include <cmath>

#include "TimeMan.h"
#include "Parameters.h"

TimeManagement Time; // Our global time management object

// move_importance() is a skew-logistic function based on naive statistical
// analysis of "how many games are still undecided after n half-moves". Game
// is considered "undecided" as long as neither side has >275cp advantage.
// Data was extracted from the CCRL game database with some simple filtering criteria.

double move_importance(int ply) {

    const double XScale = 6.85;
    const double XShift = 64.5;
    const double Skew   = 0.171;

    return pow((1 + exp((ply - XShift) / XScale)), -Skew) + DBL_MIN; // Ensure non-zero
}

int remaining(int myTime, int movesToGo, int ply) {

    double moveImportance = move_importance(ply) * 111 / 100; // Slow Mover Ratio
    double otherMovesImportance = 0;

    for (int i = 1; i < movesToGo; ++i)
         otherMovesImportance += move_importance(ply + 2 * i);

    return int(myTime * moveImportance / (moveImportance + otherMovesImportance)); // Intel C++ asks for an explicit cast
}


/// init() is called at the beginning of the search and calculates the allowed
/// thinking time out of the time control and current game ply. We support four
/// different kinds of time controls, passed in 'limits':
///
///  inc == 0 && movestogo == 0 means: x basetime  [sudden death!]
///  inc == 0 && movestogo != 0 means: x moves in y minutes
///  inc >  0 && movestogo == 0 means: x basetime + z increment
///  inc >  0 && movestogo != 0 means: x moves in y minutes + z increment

void TimeManagement::init(Color us, int ply) {

    int minThinkingTime = std::min(20, Limits.time[us] / 5);
    int moveOverhead    = 30;
    int MoveHorizon     = Limits.movestogo ? std::min(Limits.movestogo - 1, 50) : 50;

    startTime   = Limits.startTime;
    optimumTime = maximumTime = std::max(Limits.time[us] - 3 * moveOverhead, minThinkingTime);

<<<<<<< HEAD
    // Calculate thinking time for hypothetical "moves to go"-value
    int hypMyTime = std::max (0, Limits.time[us] + (Limits.inc[us] - moveOverhead) * MoveHorizon);
=======
        int t1 = remaining<OptimumTime>(hypMyTime, hypMTG, ply, cfg_slowmover);
        int t2 = remaining<MaxTime    >(hypMyTime, hypMTG, ply, cfg_slowmover);
>>>>>>> fea0b2da

    optimumTime = std::min(minThinkingTime + remaining(hypMyTime, MoveHorizon, ply), optimumTime);
    maximumTime = std::min(optimumTime * 7, maximumTime);
}<|MERGE_RESOLUTION|>--- conflicted
+++ resolved
@@ -41,7 +41,7 @@
 
 int remaining(int myTime, int movesToGo, int ply) {
 
-    double moveImportance = move_importance(ply) * 111 / 100; // Slow Mover Ratio
+    double moveImportance = move_importance(ply) * cfg_slowmover / 100; // Slow Mover Ratio
     double otherMovesImportance = 0;
 
     for (int i = 1; i < movesToGo; ++i)
@@ -69,13 +69,8 @@
     startTime   = Limits.startTime;
     optimumTime = maximumTime = std::max(Limits.time[us] - 3 * moveOverhead, minThinkingTime);
 
-<<<<<<< HEAD
     // Calculate thinking time for hypothetical "moves to go"-value
     int hypMyTime = std::max (0, Limits.time[us] + (Limits.inc[us] - moveOverhead) * MoveHorizon);
-=======
-        int t1 = remaining<OptimumTime>(hypMyTime, hypMTG, ply, cfg_slowmover);
-        int t2 = remaining<MaxTime    >(hypMyTime, hypMTG, ply, cfg_slowmover);
->>>>>>> fea0b2da
 
     optimumTime = std::min(minThinkingTime + remaining(hypMyTime, MoveHorizon, ply), optimumTime);
     maximumTime = std::min(optimumTime * 7, maximumTime);
